--- conflicted
+++ resolved
@@ -5,7 +5,6 @@
     <Platforms>AnyCPU;x64</Platforms>
     <Nullable>enable</Nullable>
   </PropertyGroup>
-<<<<<<< HEAD
   <PropertyGroup Condition="'$(Configuration)|$(Platform)' == 'Debug|x86'">
     <OutputPath>bin\x86\Debug\</OutputPath>
     <LangVersion>8.0</LangVersion>
@@ -21,10 +20,6 @@
   <PropertyGroup Condition="'$(Configuration)|$(Platform)' == 'Release|x64'">
     <OutputPath>bin\x64\Release\</OutputPath>
     <LangVersion>8.0</LangVersion>
-=======
-  <PropertyGroup Condition=" '$(Configuration)' == 'Release' ">
-    <DebugType>none</DebugType>
->>>>>>> 057f96b8
   </PropertyGroup>
   <ItemGroup>
     <ProjectReference Include="..\Rocksmith2014PsarcLib\Rocksmith2014PsarcLib.csproj" />
